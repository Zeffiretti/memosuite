--- conflicted
+++ resolved
@@ -28,12 +28,7 @@
       run: |
         python -m pip install --upgrade pip
         pip install -r requirements.txt
-<<<<<<< HEAD
-        pip install -r requirements-extra.txt
-        pip install sphinx sphinx_book_theme sphinx_markdown_tables recommonmark nbsphinx sphinx_togglebutton
-=======
         pip install sphinx sphinx_book_theme sphinx_markdown_tables recommonmark nbsphinx sphinx_togglebutton hidapi
->>>>>>> 82accbb5
 
     # Build the documentation
     - name: Build Docs
