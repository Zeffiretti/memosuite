from .fixed_base_robot import FixedBaseRobot
from .mobile_robot import MobileRobot
from .wheeled_robot import WheeledRobot
from .legged_robot import LeggedRobot

from robosuite.models.robots.robot_model import REGISTERED_ROBOTS

from robosuite.utils.log_utils import ROBOSUITE_DEFAULT_LOGGER

ALL_ROBOTS = REGISTERED_ROBOTS.keys()

# Robot class mappings -- must be maintained manually
# These are the main robot used. Remaining robots are located in
# https://github.com/ARISE-Initiative/robosuite_models
ROBOT_CLASS_MAPPING = {
    "Baxter": FixedBaseRobot,
    "IIWA": FixedBaseRobot,
    "Jaco": FixedBaseRobot,
    "Kinova3": FixedBaseRobot,
    "Panda": FixedBaseRobot,
    "Sawyer": FixedBaseRobot,
    "UR5e": FixedBaseRobot,
<<<<<<< HEAD
    "PandaMobile": WheeledRobot,
    "Tiago": WheeledRobot,
    "SpotArm": LeggedRobot,
=======
    "PandaOmron": WheeledRobot,
    "Tiago": WheeledRobot,
    "SpotWithArm": LeggedRobot,
    "SpotWithArmFloating": LeggedRobot,
>>>>>>> 25680889
    "GR1": LeggedRobot,
    "GR1FixedLowerBody": LeggedRobot,
    "GR1ArmsOnly": LeggedRobot,
    "GR1FloatingBody": LeggedRobot,
<<<<<<< HEAD
}
=======
    "PandaDexRH": FixedBaseRobot,
    "PandaDexLH": FixedBaseRobot,
    "SpotArmRethink": FixedBaseRobot,
    "SpotArmRobotiqGripper": FixedBaseRobot,
}

target_type_mapping = {
    "FixedBaseRobot": FixedBaseRobot,
    "MobileRobot": MobileRobot,
    "WheeledRobot": WheeledRobot,
    "LeggedRobot": LeggedRobot,
}


def register_robot_class(target_type, **kwargs):
    def decorator(target_class):
        # Store the class in the registry with additional arguments
        ROBOT_CLASS_MAPPING.update({target_class.__name__: target_type_mapping[target_type]})

        return target_class  # Return the class itself

    return decorator
>>>>>>> 25680889
<|MERGE_RESOLUTION|>--- conflicted
+++ resolved
@@ -20,23 +20,17 @@
     "Panda": FixedBaseRobot,
     "Sawyer": FixedBaseRobot,
     "UR5e": FixedBaseRobot,
-<<<<<<< HEAD
     "PandaMobile": WheeledRobot,
     "Tiago": WheeledRobot,
     "SpotArm": LeggedRobot,
-=======
     "PandaOmron": WheeledRobot,
     "Tiago": WheeledRobot,
     "SpotWithArm": LeggedRobot,
     "SpotWithArmFloating": LeggedRobot,
->>>>>>> 25680889
     "GR1": LeggedRobot,
     "GR1FixedLowerBody": LeggedRobot,
     "GR1ArmsOnly": LeggedRobot,
     "GR1FloatingBody": LeggedRobot,
-<<<<<<< HEAD
-}
-=======
     "PandaDexRH": FixedBaseRobot,
     "PandaDexLH": FixedBaseRobot,
     "SpotArmRethink": FixedBaseRobot,
@@ -58,5 +52,4 @@
 
         return target_class  # Return the class itself
 
-    return decorator
->>>>>>> 25680889
+    return decorator