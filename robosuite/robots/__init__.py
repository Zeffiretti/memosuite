from .fixed_base_robot import FixedBaseRobot
from .mobile_base_robot import MobileBaseRobot
from .wheeled_robot import WheeledRobot
from .legged_robot import LeggedRobot

from robosuite.models.robots.robot_model import REGISTERED_ROBOTS

ALL_ROBOTS = REGISTERED_ROBOTS.keys()

# Robot class mappings -- must be maintained manually
ROBOT_CLASS_MAPPING = {
    "Baxter": FixedBaseRobot,
<<<<<<< HEAD
=======
    "Yumi": FixedBaseRobot,
>>>>>>> 6ec07a1e
    "IIWA": FixedBaseRobot,
    "Jaco": FixedBaseRobot,
    "Kinova3": FixedBaseRobot,
    "Panda": FixedBaseRobot,
    "Sawyer": FixedBaseRobot,
    "UR5e": FixedBaseRobot,
    "VX300S": FixedBaseRobot,
    "Z1": FixedBaseRobot,
    "PandaMobile": WheeledRobot,
    "GoogleRobot": WheeledRobot,
    "VX300SMobile": WheeledRobot,
    "Tiago": WheeledRobot,
<<<<<<< HEAD
    "B1Z1": LeggedRobot,
    # "B1Z1Floating": LeggedRobot,
=======
    "PR2": WheeledRobot,
    "B1Z1": LeggedRobot,
    "SpotArm": LeggedRobot,
    "Go2Arx5": LeggedRobot,
>>>>>>> 6ec07a1e
    "GR1": LeggedRobot,
    "GR1FixedLowerBody": LeggedRobot,
    "GR1ArmsOnly": LeggedRobot,
    "GR1FloatingBody": LeggedRobot,
    "H1": LeggedRobot,
    "H1FixedLowerBody": LeggedRobot,
    "H1FloatingBody": LeggedRobot,
    "H1ArmsOnly": LeggedRobot,
    "G1": LeggedRobot,
    "G1FixedLowerBody": LeggedRobot,
    "G1ArmsOnly": LeggedRobot,
    "G1FloatingBody": LeggedRobot,
}<|MERGE_RESOLUTION|>--- conflicted
+++ resolved
@@ -10,10 +10,7 @@
 # Robot class mappings -- must be maintained manually
 ROBOT_CLASS_MAPPING = {
     "Baxter": FixedBaseRobot,
-<<<<<<< HEAD
-=======
     "Yumi": FixedBaseRobot,
->>>>>>> 6ec07a1e
     "IIWA": FixedBaseRobot,
     "Jaco": FixedBaseRobot,
     "Kinova3": FixedBaseRobot,
@@ -26,15 +23,10 @@
     "GoogleRobot": WheeledRobot,
     "VX300SMobile": WheeledRobot,
     "Tiago": WheeledRobot,
-<<<<<<< HEAD
-    "B1Z1": LeggedRobot,
-    # "B1Z1Floating": LeggedRobot,
-=======
     "PR2": WheeledRobot,
     "B1Z1": LeggedRobot,
     "SpotArm": LeggedRobot,
     "Go2Arx5": LeggedRobot,
->>>>>>> 6ec07a1e
     "GR1": LeggedRobot,
     "GR1FixedLowerBody": LeggedRobot,
     "GR1ArmsOnly": LeggedRobot,
